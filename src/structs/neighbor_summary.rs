/*---------------------------------------------------------------------------------------------
 *  Copyright (c) Microsoft Corporation. All rights reserved.
 *  Licensed under the Apache License, Version 2.0. See LICENSE.txt in the project root for license information.
 *  This software incorporates material from third parties. See NOTICE.txt for details.
 *--------------------------------------------------------------------------------------------*/

use std::num::Wrapping;

use crate::enabled_features::EnabledFeatures;

<<<<<<< HEAD
use wide::i32x8;
=======
use super::{block_based_image::AlignedBlock, quantization_tables::QuantizationTables};
>>>>>>> 407a2966

#[derive(Copy, Clone)]
pub struct NeighborSummary {
    edge_pixels_h: [i16; 8],
    edge_pixels_v: [i16; 8],

    edge_coefs_h: [i32; 8],
    edge_coefs_v: [i32; 8],

    num_non_zeros: u8,
}

pub static NEIGHBOR_DATA_EMPTY: NeighborSummary = NeighborSummary {
    edge_pixels_h: [0; 8],
    edge_pixels_v: [0; 8],
    num_non_zeros: 0,
};

const X_IDCT_SCALE: i32 = 8;

impl NeighborSummary {
    pub fn new() -> Self {
        return NeighborSummary {
            edge_pixels_h: [0; 8],
            edge_pixels_v: [0; 8],
            edge_coefs_h: [0; 8],
            edge_coefs_v: [0; 8],
            num_non_zeros: 0,
        };
    }

    pub fn get_num_non_zeros(&self) -> u8 {
        self.num_non_zeros
    }

    pub fn get_vertical(&self) -> &[i16; 8] {
        return &self.edge_pixels_v;
    }

    pub fn get_horizontal(&self) -> &[i16; 8] {
        return &self.edge_pixels_h;
    }

    pub fn calculate_neighbor_summary(
        here_idct: &AlignedBlock,
        qt: &QuantizationTables,
        here: &AlignedBlock,
        num_non_zeros_7x7: u8,
        features: &EnabledFeatures,
    ) -> NeighborSummary {
        let mut neighbor_summary = NeighborSummary::new();

        neighbor_summary.set_horizontal(
            here_idct.get_block(),
            qt.get_quantization_table(),
            here.get_dc(),
            features,
        );

        neighbor_summary.set_vertical(
            here_idct.get_block(),
            qt.get_quantization_table(),
            here.get_dc(),
            features,
        );

        neighbor_summary.num_non_zeros = num_non_zeros_7x7;

        neighbor_summary
    }

    fn set_horizontal(
        &mut self,
        data: &[i16; 64],
        qt: &[u16; 64],
        dc: i16,
        enabled_features: &EnabledFeatures,
    ) {
        if enabled_features.use_16bit_dc_estimate {
            // Sadly C++ version has a bug where it uses 16 bit math in the SIMD path and 32 bit math in the scalar path
            for i in 0..8 {
                let delta = data[i + 56].wrapping_sub(data[i + 48]);
                self.edge_pixels_h[i] = ((dc as i32 * qt[0] as i32) as i16)
                    .wrapping_add(data[i + 56])
                    .wrapping_add(128 * X_IDCT_SCALE as i16)
                    .wrapping_add(delta / 2);
            }
        } else {
            for i in 0..8 {
                let delta = data[i + 56] as i32 - data[i + 48] as i32;
                self.edge_pixels_h[i] = ((dc as i32 * qt[0] as i32)
                    + data[i + 56] as i32
                    + (128 * X_IDCT_SCALE)
                    + (delta / 2)) as i16;
            }
        }
    }

    fn set_vertical(
        &mut self,
        data: &[i16; 64],
        qt: &[u16; 64],
        dc: i16,
        features: &EnabledFeatures,
    ) {
        if features.use_16bit_dc_estimate {
            // Sadly C++ version has a bug where it uses 16 bit math in the SIMD path and 32 bit math in the scalar path
            for i in 0..8 {
                let delta: i16 = data[(i * 8) + 7].wrapping_sub(data[(i * 8) + 6]);
                self.edge_pixels_v[i] = ((dc as i32 * qt[0] as i32) as i16)
                    .wrapping_add(data[(i * 8) + 7])
                    .wrapping_add((128 * X_IDCT_SCALE) as i16)
                    .wrapping_add(delta / 2);
            }
        } else {
            for i in 0..8 {
                let delta = data[(i * 8) + 7] as i32 - data[(i * 8) + 6] as i32;
                self.edge_pixels_v[i] = ((dc as i32 * qt[0] as i32)
                    + data[(i * 8) + 7] as i32
                    + (128 * X_IDCT_SCALE)
                    + (delta / 2)) as i16;
            }
        }
    }

    pub fn get_vertical_coef(&self) -> &[i32; 8] {
        return &self.edge_coefs_v;
    }

    pub fn get_horizontal_coef(&self) -> &[i32; 8] {
        return &self.edge_coefs_h;
    }

    pub fn set_horizontal_coefs(&mut self, pred: i32x8) {
        self.edge_coefs_h = pred.to_array();
    }

    pub fn set_vertical_coefs(&mut self, pred: i32x8) {
        self.edge_coefs_v = pred.to_array();
    }

    // used for debugging
    #[allow(dead_code)]
    pub fn checksum(&self) -> u32 {
        let mut sum: Wrapping<u32> = Wrapping(0u32);
        for i in 0..self.edge_pixels_h.len() {
            sum += Wrapping(self.edge_pixels_h[i] as u32);
        }
        for i in 0..self.edge_pixels_v.len() {
            sum += Wrapping(self.edge_pixels_v[i] as u32);
        }
        sum += Wrapping(self.num_non_zeros as u32);
        return sum.0;
    }
}<|MERGE_RESOLUTION|>--- conflicted
+++ resolved
@@ -8,11 +8,9 @@
 
 use crate::enabled_features::EnabledFeatures;
 
-<<<<<<< HEAD
+use super::{block_based_image::AlignedBlock, quantization_tables::QuantizationTables};
+
 use wide::i32x8;
-=======
-use super::{block_based_image::AlignedBlock, quantization_tables::QuantizationTables};
->>>>>>> 407a2966
 
 #[derive(Copy, Clone)]
 pub struct NeighborSummary {
@@ -28,6 +26,8 @@
 pub static NEIGHBOR_DATA_EMPTY: NeighborSummary = NeighborSummary {
     edge_pixels_h: [0; 8],
     edge_pixels_v: [0; 8],
+    edge_coefs_h: [0; 8],
+    edge_coefs_v: [0; 8],
     num_non_zeros: 0,
 };
 
@@ -57,31 +57,28 @@
     }
 
     pub fn calculate_neighbor_summary(
+        &mut self,
         here_idct: &AlignedBlock,
         qt: &QuantizationTables,
         here: &AlignedBlock,
         num_non_zeros_7x7: u8,
         features: &EnabledFeatures,
-    ) -> NeighborSummary {
-        let mut neighbor_summary = NeighborSummary::new();
-
-        neighbor_summary.set_horizontal(
+    ) {
+        self.set_horizontal(
             here_idct.get_block(),
             qt.get_quantization_table(),
             here.get_dc(),
             features,
         );
 
-        neighbor_summary.set_vertical(
+        self.set_vertical(
             here_idct.get_block(),
             qt.get_quantization_table(),
             here.get_dc(),
             features,
         );
 
-        neighbor_summary.num_non_zeros = num_non_zeros_7x7;
-
-        neighbor_summary
+        self.num_non_zeros = num_non_zeros_7x7;
     }
 
     fn set_horizontal(
