/*---------------------------------------------------------------------------------------------
 *  Copyright (c) Microsoft Corporation. All rights reserved.
 *  Licensed under the Apache License, Version 2.0. See LICENSE.txt in the project root for license information.
 *  This software incorporates material from third parties. See NOTICE.txt for details.
 *--------------------------------------------------------------------------------------------*/

/*
Copyright (c) 2006...2016, Matthias Stirner and HTW Aalen University
All rights reserved.

Redistribution and use in source and binary forms, with or without
modification, are permitted provided that the following conditions are
met:

1. Redistributions of source code must retain the above copyright
notice, this list of conditions and the following disclaimer.

2. Redistributions in binary form must reproduce the above copyright
notice, this list of conditions and the following disclaimer in the
documentation and/or other materials provided with the distribution.

THIS SOFTWARE IS PROVIDED BY THE COPYRIGHT HOLDERS AND CONTRIBUTORS "AS
IS" AND ANY EXPRESS OR IMPLIED WARRANTIES, INCLUDING, BUT NOT LIMITED
TO, THE IMPLIED WARRANTIES OF MERCHANTABILITY AND FITNESS FOR A
PARTICULAR PURPOSE ARE DISCLAIMED. IN NO EVENT SHALL THE COPYRIGHT
HOLDER OR CONTRIBUTORS BE LIABLE FOR ANY DIRECT, INDIRECT, INCIDENTAL,
SPECIAL, EXEMPLARY, OR CONSEQUENTIAL DAMAGES (INCLUDING, BUT NOT LIMITED
TO, PROCUREMENT OF SUBSTITUTE GOODS OR SERVICES; LOSS OF USE, DATA, OR
PROFITS; OR BUSINESS INTERRUPTION) HOWEVER CAUSED AND ON ANY THEORY OF
LIABILITY, WHETHER IN CONTRACT, STRICT LIABILITY, OR TORT (INCLUDING
NEGLIGENCE OR OTHERWISE) ARISING IN ANY WAY OUT OF THE USE OF THIS
SOFTWARE, EVEN IF ADVISED OF THE POSSIBILITY OF SUCH DAMAGE.
*/

use anyhow::{Context, Result};
use bytemuck::{cast, cast_ref};
use byteorder::WriteBytesExt;
use wide::{i16x16, CmpEq};

use crate::{
    consts::{JPegDecodeStatus, JPegType},
    helpers::{err_exit_code, here, u16_bit_length},
    jpeg_code,
    lepton_error::ExitCode,
    structs::block_based_image::AlignedBlock,
};

use std::io::Write;

use super::{
    bit_writer::BitWriter, block_based_image::BlockBasedImage, jpeg_header::HuffCodes,
    jpeg_position_state::JpegPositionState, lepton_format::LeptonHeader, row_spec::RowSpec,
    thread_handoff::ThreadHandoff,
};

// write a range of rows corresponding to the thread_handoff structure into the writer. Only works with baseline non-progressive images.
pub fn jpeg_write_row_range<W: Write>(
    writer: &mut W,
    framebuffer: &[BlockBasedImage],
    mcuv: i32,
    thread_handoff: &ThreadHandoff,
    max_coded_heights: &[u32],
    huffw: &mut BitWriter,
    lh: &LeptonHeader,
) -> Result<()> {
    huffw.reset_from_overhang_byte_and_num_bits(
        thread_handoff.overhang_byte,
        thread_handoff.num_overhang_bits.into(),
    );
    let mut last_dc = thread_handoff.last_dc.clone();

    let mut decode_index = 0;
    loop {
        let cur_row =
            RowSpec::get_row_spec_from_index(decode_index, framebuffer, mcuv, max_coded_heights);

        decode_index += 1;

        if cur_row.done {
            break;
        }

        if cur_row.skip {
            continue;
        }

        if cur_row.min_row_luma_y < thread_handoff.luma_y_start {
            continue;
        }

        if cur_row.next_row_luma_y > thread_handoff.luma_y_end {
            break; // we're done here
        }

        if cur_row.last_row_to_complete_mcu {
            recode_one_mcu_row(
                huffw,
                cur_row.mcu_row_index * lh.jpeg_header.mcuh,
                writer,
                &mut last_dc,
                framebuffer,
                lh,
            )
            .context(here!())?;

            huffw.flush_with_escape(writer).context(here!())?;
        }
    }

    Ok(())
}

// writes an entire scan vs only a range of rows as above.
// supports progressive encoding whereas the row range version does not
pub fn jpeg_write_entire_scan<W: Write>(
    writer: &mut W,
    framebuffer: &[BlockBasedImage],
    lh: &LeptonHeader,
) -> Result<()> {
    let mut last_dc = [0i16; 4];

    let mut huffw = BitWriter::new();
    let max_coded_heights = lh.truncate_components.get_max_coded_heights();

    let mut decode_index = 0;
    loop {
        let cur_row = RowSpec::get_row_spec_from_index(
            decode_index,
            framebuffer,
            lh.truncate_components.mcu_count_vertical,
            &max_coded_heights[..],
        );

        decode_index += 1;

        if cur_row.done {
            break;
        }

        if cur_row.skip {
            continue;
        }

        if cur_row.last_row_to_complete_mcu {
            let r = recode_one_mcu_row(
                &mut huffw,
                cur_row.mcu_row_index * lh.jpeg_header.mcuh,
                writer,
                &mut last_dc,
                framebuffer,
                lh,
            )
            .context(here!())?;

            huffw.flush_with_escape(writer).context(here!())?;

            if r {
                break;
            }
        }
    }

    huffw.flush_with_escape(writer).context(here!())?;

    Ok(())
}

#[inline(never)]
fn recode_one_mcu_row<W: Write>(
    huffw: &mut BitWriter,
    mcu: i32,
    writer: &mut W,
    lastdc: &mut [i16],
    framebuffer: &[BlockBasedImage],
    ch: &LeptonHeader,
) -> Result<bool> {
    let jf = &ch.jpeg_header;

    let mut state = JpegPositionState::new(jf, mcu);

    let mut cumulative_reset_markers = state.get_cumulative_reset_markers(jf);

    let mut end_of_row = false;
    let mut correction_bits = Vec::new();

    // JPEG imagedata encoding routines
    while !end_of_row {
        // (re)set status
        let mut sta = JPegDecodeStatus::DecodeInProgress;

        // ---> sequential interleaved encoding <---
        while sta == JPegDecodeStatus::DecodeInProgress {
            let current_block = framebuffer[state.get_cmp()].get_block(state.get_dpos());

            let old_mcu = state.get_mcu();

            if jf.jpeg_type == JPegType::Sequential {
                // unzigzag
                let mut block = current_block.zigzag();

                // diff coding for dc
                let dc = block.get_block()[0];
                block.get_block_mut()[0] -= lastdc[state.get_cmp()];
                lastdc[state.get_cmp()] = dc;

                // encode block
                encode_block_seq(
                    huffw,
                    jf.get_huff_dc_codes(state.get_cmp()),
                    jf.get_huff_ac_codes(state.get_cmp()),
                    &block,
                );

                huffw.flush_with_escape(writer).context(here!())?;
                sta = state.next_mcu_pos(&jf);
            } else if jf.cs_to == 0 {
                // ---> progressive DC encoding <---
                if jf.cs_sah == 0 {
                    // ---> succesive approximation first stage <---

                    // diff coding & bitshifting for dc
                    let tmp = current_block.get_coefficient_zigzag(0) >> jf.cs_sal;
                    let v = tmp - lastdc[state.get_cmp()];
                    lastdc[state.get_cmp()] = tmp;

                    // encode dc
                    write_coef(
                        huffw,
<<<<<<< HEAD
                        v,
=======
                        v < 0,
>>>>>>> 407a2966
                        v.unsigned_abs(),
                        0,
                        jf.get_huff_dc_codes(state.get_cmp()),
                    );
                } else {
                    // ---> succesive approximation later stage <---

                    // fetch bit from current bitplane
                    huffw.write(
                        ((current_block.get_coefficient_zigzag(0) >> jf.cs_sal) & 1) as u32,
                        1,
                    );
                }

                huffw.flush_with_escape(writer).context(here!())?;
                sta = state.next_mcu_pos(jf);
            } else {
                // ---> progressive AC encoding <---

                // copy from coefficients we need and shift right by cs_sal
                let mut block = [0i16; 64];
                for bpos in jf.cs_from..jf.cs_to + 1 {
                    block[usize::from(bpos)] = div_pow2(
                        current_block.get_coefficient_zigzag(usize::from(bpos)),
                        jf.cs_sal,
                    );
                }

                if jf.cs_sah == 0 {
                    // ---> succesive approximation first stage <---

                    // encode block
                    encode_ac_prg_fs(
                        huffw,
                        jf.get_huff_ac_codes(state.get_cmp()),
                        &block,
                        &mut state,
                        jf.cs_from,
                        jf.cs_to,
                    )
                    .context(here!())?;

                    sta = state.next_mcu_pos(jf);

                    // encode remaining eobrun (iff end of mcu or scan)
                    if sta != JPegDecodeStatus::DecodeInProgress {
                        encode_eobrun(huffw, jf.get_huff_ac_codes(state.get_cmp()), &mut state);
                    }
                    huffw.flush_with_escape(writer).context(here!())?;
                } else {
                    // ---> succesive approximation later stage <---

                    // encode block
                    encode_ac_prg_sa(
                        huffw,
                        jf.get_huff_ac_codes(state.get_cmp()),
                        &block,
                        &mut state,
                        jf.cs_from,
                        jf.cs_to,
                        &mut correction_bits,
                    )
                    .context(here!())?;

                    sta = state.next_mcu_pos(jf);

                    // encode remaining eobrun and correction bits (iff end of mcu or scan)
                    if sta != JPegDecodeStatus::DecodeInProgress {
                        encode_eobrun(huffw, jf.get_huff_ac_codes(state.get_cmp()), &mut state);

                        // encode remaining correction bits
                        encode_crbits(huffw, &mut correction_bits);
                    }
                    huffw.flush_with_escape(writer).context(here!())?;
                }
            }

            if old_mcu != state.get_mcu() && state.get_mcu() % jf.mcuh == 0 {
                end_of_row = true;
                if sta == JPegDecodeStatus::DecodeInProgress {
                    // completed only MCU aligned row, not reset interval so don't emit anything special
                    huffw.flush_with_escape(writer).context(here!())?;
                    return Ok(false);
                }
            }

            huffw.flush_with_escape(writer).context(here!())?;
        }

        // pad huffman writer
        huffw.pad(ch.pad_bit.unwrap_or(0));

        assert!(
            huffw.has_no_remainder(),
            "shouldnt have a remainder after padding"
        );

        huffw.flush_with_escape(writer).context(here!())?;

        // evaluate status
        if sta == JPegDecodeStatus::ScanCompleted {
            return Ok(true); // leave decoding loop, everything is done here
        } else {
            assert!(sta == JPegDecodeStatus::RestartIntervalExpired);

            // status 1 means restart
            if jf.rsti > 0 {
                if ch.rst_cnt.len() == 0
                    || (!ch.rst_cnt_set)
                    || cumulative_reset_markers < ch.rst_cnt[ch.scnc]
                {
                    let rst = jpeg_code::RST0 + (cumulative_reset_markers & 7) as u8;
                    writer.write_u8(0xFF)?;
                    writer.write_u8(rst)?;
                    cumulative_reset_markers += 1;
                }

                // (re)set rst wait counter
                state.reset_rstw(jf);

                // (re)set last DCs for diff coding
                for i in 0..lastdc.len() {
                    lastdc[i] = 0;
                }
            }
        }
    }

    Ok(false)
}

#[inline(never)]
fn encode_block_seq(
    huffw: &mut BitWriter,
    dctbl: &HuffCodes,
    actbl: &HuffCodes,
    block: &AlignedBlock,
) {
    // using SIMD instructions, construct a 64 bit mask of all
    // the non-zero coefficients in the block. This can be used
    // to efficiently skip zero blocks using trailing zero scan.
    let block_simd: &[i16x16; 4] = cast_ref(block.get_block());
<<<<<<< HEAD
=======

>>>>>>> 407a2966
    let mut mask = (block_simd[0].cmp_eq(i16x16::ZERO).move_mask() as u64)
        | ((block_simd[1].cmp_eq(i16x16::ZERO).move_mask() as u64) << 16)
        | ((block_simd[2].cmp_eq(i16x16::ZERO).move_mask() as u64) << 32)
        | ((block_simd[3].cmp_eq(i16x16::ZERO).move_mask() as u64) << 48);

    // abs value of all coefficients. Super fast to calculate here
    // for everything, even if it is zero and not needed.
    let abs_value: [u16; 64] = cast(block_simd.map(|x| x.abs()));
<<<<<<< HEAD

    // encode DC
    write_coef(huffw, block.get_coefficient(0), abs_value[0], 0, dctbl);
=======
    let is_neg: [u16; 64] = cast(block_simd.map(|x| x >> 15));

    // encode DC
    // & 256 is bit faster all the bits are 1s and since it allows the optimizer
    //   to convert << 8 (inside this function) to a single AND
    write_coef(huffw, (is_neg[0] & 256) != 0, abs_value[0], 0, dctbl);
>>>>>>> 407a2966

    // flip the bits since cmp_eq returns 0xffff for zero coefficients
    mask = !mask;

    // already processed DC coefficient, so skip it
    mask >>= 1;
    let mut bpos = 1;

    // encode ACs
    while mask != 0 {
        let mut zeros = mask.trailing_zeros();

        if zeros > 15 {
            // JPEG encoding only supports 15 zeros in a row. Most implementations
            // write 0xf0 codes for 16 zeros in a row, but we don't need
            // a special case since write_coef with a zero coefficient
            // and a 0xf zero count will write the correct code.
            zeros = 15;
        }

        bpos += zeros + 1;
        mask >>= zeros + 1;

        write_coef(
            huffw,
<<<<<<< HEAD
            block.get_coefficient((bpos - 1) as usize),
=======
            (is_neg[(bpos - 1) as usize] & 256) != 0, // a bit faster since it allows the optimizer to convert << 8 (inside this function) to a single AND
>>>>>>> 407a2966
            abs_value[(bpos - 1) as usize],
            zeros,
            actbl,
        );

        if bpos >= 64 {
            // if we get all 64 coefficients, we're done and don't need an EOB
            return;
        }
    }

    // write EOB since we didn't get all 64 coefficients
<<<<<<< HEAD
    huffw.write_code(actbl.c_val_shift_s[0x00]);
=======
    huffw.write(actbl.c_val[0x00].into(), actbl.c_len[0x00].into());
>>>>>>> 407a2966
}

/// encodes a coefficient which is a huffman code specifying the size followed
/// by the coefficient itself
#[inline(always)]
<<<<<<< HEAD
fn write_coef(huffw: &mut BitWriter, coef: i16, abs_coef: u16, z: u32, tbl: &HuffCodes) {
    // Extend to 32 bits. This results in better performance on modern processors
    // since the operations are implemented as 32 bit operations anyway,
    // and the compiler can optimize the code better if it doesn't have to
    // pretend that the values are 16 bit integers.
    let abs = u32::from(abs_coef);
    let bit_width = 32 - abs.leading_zeros();
    // compiler is smart enough to figure out that this will never be >= 256,
    // so no bounds check
    let hc = (z << 4 | bit_width) as usize;

    let code = if coef > 0 {
        tbl.c_val_shift_s[2 * hc]
    } else {
        tbl.c_val_shift_s[2 * hc + 1]
    };

    // Write to huffman writer (combine into single write).
    // XOR produces VLI-encoding: for positive values XOR with 0 is a no-op,
    // for negative XOR of abs with `(1 << bitlength) - 1` is equivalent to
    // adding `(1 << bitlength) - 1`.
    let val = code ^ abs;
    huffw.write_code(val);
=======
fn write_coef(huffw: &mut BitWriter, is_neg: bool, abs_coef: u16, z: u32, tbl: &HuffCodes) {
    let s = 32 - u32::from(abs_coef).leading_zeros();

    // compiler is smart enough to figure out that this will never be >= 256,
    // so no bounds check
    let hc = z << 4 | s;

    // JPEG stores the coefficient with an implied sign bit, since once we know the
    // number of bits, we can infer the sign.
    //
    // Eg, if the bitlength of the absolute value is 4,
    //
    // 0..7 are negative (corresponding to -15..-8)
    // 8..15 are positive
    //
    // This is equivalent to absolute value XOR (1 << bitlength) - 1 if the number is negative, so
    // what we do is store this adjustment in c_val_shift_s so that we don't need
    // to calculate it separately.
    //
    // is_neg indicates whether we want the value with the bits set.
    let val = tbl.c_val_shift_s[(hc | ((is_neg as u32) << 8)) as usize] ^ u32::from(abs_coef);

    let new_bits = u32::from(tbl.c_len_plus_s[hc as usize]);

    // write to huffman writer (combine hufmman code and coefficient bits into single write)
    huffw.write(val, new_bits);
>>>>>>> 407a2966
}

/// progressive AC encoding (first pass)
fn encode_ac_prg_fs(
    huffw: &mut BitWriter,
    actbl: &HuffCodes,
    block: &[i16; 64],
    state: &mut JpegPositionState,
    from: u8,
    to: u8,
) -> Result<()> {
    // encode AC
    let mut z = 0;
    for bpos in from..to + 1 {
        // if nonzero is encountered
        let tmp = block[usize::from(bpos)];
        if tmp != 0 {
            // encode eobrun
            encode_eobrun(huffw, actbl, state);
            // write remaining zeroes
            while z >= 16 {
                huffw.write(actbl.c_val[0xF0].into(), actbl.c_len[0xF0].into());
                z -= 16;
            }

            // vli encode
<<<<<<< HEAD
            write_coef(huffw, tmp, tmp.unsigned_abs(), z, actbl);
=======
            write_coef(huffw, tmp < 0, tmp.unsigned_abs(), z, actbl);
>>>>>>> 407a2966

            // reset zeroes
            z = 0;
        } else {
            // increment zero counter
            z += 1;
        }
    }

    // check eob, increment eobrun if needed
    if z > 0 {
        if actbl.max_eob_run == 0 {
            return err_exit_code(
                ExitCode::UnsupportedJpeg,
                "there must be at least one EOB symbol run in the huffman table to encode EOBs",
            )
            .context(here!());
        }

        state.eobrun += 1;

        // check eobrun, encode if needed
        if state.eobrun == actbl.max_eob_run {
            encode_eobrun(huffw, actbl, state);
        }
    }

    Ok(())
}

/// progressive AC SA encoding subsequent pass
fn encode_ac_prg_sa(
    huffw: &mut BitWriter,
    actbl: &HuffCodes,
    block: &[i16; 64],
    state: &mut JpegPositionState,
    from: u8,
    to: u8,
    correction_bits: &mut Vec<u8>,
) -> Result<()> {
    // check if block contains any newly nonzero coefficients and find out position of eob
    let mut eob = from;

    {
        let mut bpos = to;
        while bpos >= from {
            if (block[usize::from(bpos)] == 1) || (block[usize::from(bpos)] == -1) {
                eob = bpos + 1;
                break;
            }
            bpos -= 1;
        }
    }

    // encode eobrun if needed
    if (eob > from) && state.eobrun > 0 {
        encode_eobrun(huffw, actbl, state);

        encode_crbits(huffw, correction_bits);
    }

    // encode AC
    let mut z = 0;
    for bpos in from..eob {
        let tmp = block[usize::from(bpos)];
        // if zero is encountered
        if tmp == 0 {
            z += 1; // increment zero counter
            if z == 16 {
                // write zeroes if needed
                huffw.write(actbl.c_val[0xF0].into(), actbl.c_len[0xF0].into());

                encode_crbits(huffw, correction_bits);
                z = 0;
            }
        }
        // if nonzero is encountered
        else if (tmp == 1) || (tmp == -1) {
            // vli encode
<<<<<<< HEAD
            write_coef(huffw, tmp, tmp.unsigned_abs(), z, actbl);
=======
            write_coef(huffw, tmp < 0, tmp.unsigned_abs(), z, actbl);
>>>>>>> 407a2966

            // write correction bits
            encode_crbits(huffw, correction_bits);
            // reset zeroes
            z = 0;
        } else {
            // store correction bits
            let n = (block[usize::from(bpos)] & 0x1) as u8;
            correction_bits.push(n);
        }
    }

    // fast processing after eob
    for bpos in eob..to + 1 {
        if block[usize::from(bpos)] != 0 {
            // store correction bits
            let n = (block[usize::from(bpos)] & 0x1) as u8;
            correction_bits.push(n);
        }
    }

    // check eob, increment eobrun if needed
    if eob <= to {
        if actbl.max_eob_run == 0 {
            return err_exit_code(
                ExitCode::UnsupportedJpeg,
                "there must be at least one EOB symbol run in the huffman table to encode EOBs",
            )
            .context(here!());
        }

        state.eobrun += 1;

        // check eobrun, encode if needed
        if state.eobrun == actbl.max_eob_run {
            encode_eobrun(huffw, actbl, state);

            encode_crbits(huffw, correction_bits);
        }
    }

    Ok(())
}

/// encodes the eob run which consists of a huffman code the high 4 bits specifying the log2 of the run
/// followed by the number number encoded into the minimum number of bits
fn encode_eobrun(huffw: &mut BitWriter, actbl: &HuffCodes, state: &mut JpegPositionState) {
    if (state.eobrun) > 0 {
        debug_assert!((state.eobrun) <= actbl.max_eob_run);

        let mut s = u16_bit_length(state.eobrun);
        s -= 1;

        let n = encode_eobrun_bits(s, state.eobrun);
        let hc = s << 4;
        huffw.write(
            actbl.c_val[usize::from(hc)].into(),
            actbl.c_len[usize::from(hc)].into(),
        );
        huffw.write(u32::from(n), u32::from(s));
        state.eobrun = 0;
    }
}

/// encodes the correction bits, which are simply encoded as a vector of single bit values
fn encode_crbits(huffw: &mut BitWriter, correction_bits: &mut Vec<u8>) {
    for x in correction_bits.drain(..) {
        huffw.write(u32::from(x), 1);
    }
}

/// divide power of 2 rounding towards zero
fn div_pow2(v: i16, p: u8) -> i16 {
    (if v < 0 { v + ((1 << p) - 1) } else { v }) >> p
}

/// encoding for eobrun length. Chop off highest bit since we know it is always 1.
fn encode_eobrun_bits(s: u8, v: u16) -> u16 {
    v - (1 << s)
}
<<<<<<< HEAD

#[test]
fn test_encode_block_seq() {
    let mut buf = Vec::new();

    let mut b = BitWriter::new();
    let mut block = AlignedBlock::default();
    for i in 0..64 {
        block.get_block_mut()[i] = i as i16;
    }

    encode_block_seq(
        &mut b,
        &HuffCodes::construct_default_code(),
        &HuffCodes::construct_default_code(),
        &block,
    );

    b.flush_with_escape(&mut buf).unwrap();

    let expected = [
        0, 1, 129, 64, 88, 28, 3, 160, 120, 15, 130, 64, 36, 130, 80, 37, 130, 96, 38, 130, 112,
        39, 130, 192, 22, 32, 178, 5, 152, 45, 1, 106, 11, 96, 91, 130, 224, 23, 32, 186, 5, 216,
        47, 1, 122, 11, 224, 95, 131, 64, 13, 8, 52, 64, 209, 131, 72, 13, 40, 52, 192, 211, 131,
        80, 13, 72, 53, 64, 213, 131, 88, 13, 104, 53, 192, 215, 131, 96, 13, 136, 54, 64, 217,
        131, 104, 13, 168, 54, 192, 219, 131, 112, 13, 200, 55, 64, 221, 131, 120, 13, 232, 55,
        192, 223,
    ];
    assert_eq!(buf, expected);
=======

/// roundtrips a block through the encoder and decoder and checks that the output matches the input
#[cfg(test)]
fn round_trip_block(block: &AlignedBlock, expected: &[u8]) {
    use crate::structs::jpeg_header::generate_huff_table_from_distribution;
    use crate::structs::{
        bit_reader::BitReader, jpeg_header::HuffTree, jpeg_read::decode_block_seq,
    };
    use std::io::Cursor;

    let mut buf = Vec::new();

    let mut bitwriter = BitWriter::new();

    // create a weird distribution to test the huffman encoding for corner cases
    let mut dcdistribution = [0; 256];
    for i in 0..256 {
        dcdistribution[i] = 256 - i;
    }
    let dctbl = generate_huff_table_from_distribution(&dcdistribution);

    let mut acdistribution = [0; 256];
    for i in 0..256 {
        acdistribution[i] = 1 + 256;
    }
    let actbl = generate_huff_table_from_distribution(&acdistribution);

    encode_block_seq(&mut bitwriter, &dctbl, &actbl, &block);

    bitwriter.pad(0);

    bitwriter.flush_with_escape(&mut buf).unwrap();

    assert_eq!(buf, expected);

    let mut bitreader = BitReader::new(Cursor::new(&buf));

    let mut block_decoded = [0i16; 64];
    decode_block_seq(
        &mut bitreader,
        &HuffTree::construct_hufftree(&dctbl, true).unwrap(),
        &HuffTree::construct_hufftree(&actbl, true).unwrap(),
        &mut block_decoded,
    )
    .unwrap();

    assert_eq!(&block_decoded, block.get_block());
}

#[test]
fn test_encode_block_seq() {
    let mut block = AlignedBlock::default();
    for i in 0..64 {
        block.get_block_mut()[i] = (i as i16) - 32;
    }

    let expected = [
        152, 252, 176, 37, 131, 44, 41, 97, 203, 18, 88, 178, 198, 150, 60, 178, 37, 147, 44, 169,
        101, 203, 50, 89, 178, 206, 150, 126, 176, 107, 14, 177, 107, 30, 178, 107, 46, 179, 107,
        56, 136, 17, 34, 40, 69, 128, 128, 47, 120, 250, 3, 0, 226, 48, 70, 136, 225, 31, 173, 26,
        211, 173, 90, 215, 173, 154, 219, 173, 218, 223, 45, 9, 104, 203, 74, 90, 114, 212, 150,
        172, 181, 165, 175, 45, 137, 108, 203, 106, 91, 114, 220, 150, 236, 183, 165, 190,
    ];

    round_trip_block(&block, &expected);
>>>>>>> 407a2966
}

/// make sure we encode magnitudes correctly
#[test]
<<<<<<< HEAD
fn test_encode_block_zero_runs() {
    let mut buf = Vec::new();

    let mut b = BitWriter::new();
=======
fn test_encode_block_magnitude() {
    let mut block = AlignedBlock::default();
    for i in 0..15 {
        block.get_block_mut()[i] = (1u16 << i) as i16;
    }
    for i in 0..15 {
        block.get_block_mut()[i + 20] = -((1u16 << i) as i16);
    }

    let expected = [
        165, 1, 132, 102, 180, 75, 64, 138, 6, 248, 8, 16, 27, 208, 13, 120, 2, 122, 0, 75, 192, 4,
        60, 0, 8, 224, 0, 109, 128, 1, 250, 1, 68, 94, 179, 203, 60, 137, 246, 247, 232, 15, 251,
        207, 253, 119, 254, 121, 255, 0, 203, 191, 252, 59, 255, 0, 200, 223, 255, 0, 109, 127,
        254, 0,
    ];

    round_trip_block(&block, &expected);
}

/// test encoding with gaps to test zero counting
#[test]
fn test_encode_block_zero_runs() {
>>>>>>> 407a2966
    let mut block = AlignedBlock::default();

    for i in 0..10 {
        block.get_block_mut()[i] = i as i16;
    }
    for i in 30..50 {
<<<<<<< HEAD
        block.get_block_mut()[i] = i as i16;
=======
        block.get_block_mut()[i] = -(i as i16);
>>>>>>> 407a2966
    }
    for i in 50..52 {
        block.get_block_mut()[i] = i as i16;
    }

<<<<<<< HEAD
    encode_block_seq(
        &mut b,
        &HuffCodes::construct_default_code(),
        &HuffCodes::construct_default_code(),
        &block,
    );

    b.flush_with_escape(&mut buf).unwrap();

    let expected = [
        0, 1, 129, 64, 88, 28, 3, 160, 120, 15, 130, 64, 36, 248, 34, 248, 23, 224, 208, 3, 66, 13,
        16, 52, 96, 210, 3, 74, 13, 48, 52, 224, 212, 3, 82, 13, 80, 53, 96, 214, 3, 90, 13, 112,
        53, 224, 216, 3, 98, 13, 144, 54, 96,
    ];
    assert_eq!(buf, expected);
}

#[test]
fn test_encode_block_seq_zero() {
    let mut buf = Vec::new();

    let mut b: BitWriter = BitWriter::new();
    let block = AlignedBlock::default();

    encode_block_seq(
        &mut b,
        &HuffCodes::construct_default_code(),
        &HuffCodes::construct_default_code(),
        &block,
    );

    b.flush_with_escape(&mut buf).unwrap();

    let expected = [0, 0];
    assert_eq!(buf, expected);
=======
    let expected = [
        169, 223, 1, 128, 113, 24, 35, 68, 112, 143, 214, 141, 105, 167, 249, 12, 176, 8, 159, 34,
        120, 137, 210, 39, 8, 155, 34, 104, 137, 146, 38, 8, 151, 34, 88, 137, 82, 37, 8, 147, 34,
        72, 137, 18, 36, 8, 143, 34, 56, 139, 34, 44, 192, 0,
    ];

    round_trip_block(&block, &expected);
}

/// test encoding with gaps to test zero counting
#[test]
fn test_encode_block_long_zero_cnt() {
    let mut block = AlignedBlock::default();

    block.get_block_mut()[63] = 1;

    let expected = [169, 79, 79, 79, 33];

    round_trip_block(&block, &expected);
}

#[test]
fn test_encode_block_seq_zero() {
    let block = AlignedBlock::default();

    let expected = [168, 0];

    round_trip_block(&block, &expected);
>>>>>>> 407a2966
}<|MERGE_RESOLUTION|>--- conflicted
+++ resolved
@@ -226,11 +226,7 @@
                     // encode dc
                     write_coef(
                         huffw,
-<<<<<<< HEAD
-                        v,
-=======
                         v < 0,
->>>>>>> 407a2966
                         v.unsigned_abs(),
                         0,
                         jf.get_huff_dc_codes(state.get_cmp()),
@@ -373,10 +369,7 @@
     // the non-zero coefficients in the block. This can be used
     // to efficiently skip zero blocks using trailing zero scan.
     let block_simd: &[i16x16; 4] = cast_ref(block.get_block());
-<<<<<<< HEAD
-=======
-
->>>>>>> 407a2966
+
     let mut mask = (block_simd[0].cmp_eq(i16x16::ZERO).move_mask() as u64)
         | ((block_simd[1].cmp_eq(i16x16::ZERO).move_mask() as u64) << 16)
         | ((block_simd[2].cmp_eq(i16x16::ZERO).move_mask() as u64) << 32)
@@ -385,18 +378,12 @@
     // abs value of all coefficients. Super fast to calculate here
     // for everything, even if it is zero and not needed.
     let abs_value: [u16; 64] = cast(block_simd.map(|x| x.abs()));
-<<<<<<< HEAD
-
-    // encode DC
-    write_coef(huffw, block.get_coefficient(0), abs_value[0], 0, dctbl);
-=======
     let is_neg: [u16; 64] = cast(block_simd.map(|x| x >> 15));
 
     // encode DC
     // & 256 is bit faster all the bits are 1s and since it allows the optimizer
     //   to convert << 8 (inside this function) to a single AND
     write_coef(huffw, (is_neg[0] & 256) != 0, abs_value[0], 0, dctbl);
->>>>>>> 407a2966
 
     // flip the bits since cmp_eq returns 0xffff for zero coefficients
     mask = !mask;
@@ -422,11 +409,7 @@
 
         write_coef(
             huffw,
-<<<<<<< HEAD
-            block.get_coefficient((bpos - 1) as usize),
-=======
             (is_neg[(bpos - 1) as usize] & 256) != 0, // a bit faster since it allows the optimizer to convert << 8 (inside this function) to a single AND
->>>>>>> 407a2966
             abs_value[(bpos - 1) as usize],
             zeros,
             actbl,
@@ -439,41 +422,12 @@
     }
 
     // write EOB since we didn't get all 64 coefficients
-<<<<<<< HEAD
-    huffw.write_code(actbl.c_val_shift_s[0x00]);
-=======
     huffw.write(actbl.c_val[0x00].into(), actbl.c_len[0x00].into());
->>>>>>> 407a2966
 }
 
 /// encodes a coefficient which is a huffman code specifying the size followed
 /// by the coefficient itself
 #[inline(always)]
-<<<<<<< HEAD
-fn write_coef(huffw: &mut BitWriter, coef: i16, abs_coef: u16, z: u32, tbl: &HuffCodes) {
-    // Extend to 32 bits. This results in better performance on modern processors
-    // since the operations are implemented as 32 bit operations anyway,
-    // and the compiler can optimize the code better if it doesn't have to
-    // pretend that the values are 16 bit integers.
-    let abs = u32::from(abs_coef);
-    let bit_width = 32 - abs.leading_zeros();
-    // compiler is smart enough to figure out that this will never be >= 256,
-    // so no bounds check
-    let hc = (z << 4 | bit_width) as usize;
-
-    let code = if coef > 0 {
-        tbl.c_val_shift_s[2 * hc]
-    } else {
-        tbl.c_val_shift_s[2 * hc + 1]
-    };
-
-    // Write to huffman writer (combine into single write).
-    // XOR produces VLI-encoding: for positive values XOR with 0 is a no-op,
-    // for negative XOR of abs with `(1 << bitlength) - 1` is equivalent to
-    // adding `(1 << bitlength) - 1`.
-    let val = code ^ abs;
-    huffw.write_code(val);
-=======
 fn write_coef(huffw: &mut BitWriter, is_neg: bool, abs_coef: u16, z: u32, tbl: &HuffCodes) {
     let s = 32 - u32::from(abs_coef).leading_zeros();
 
@@ -500,7 +454,6 @@
 
     // write to huffman writer (combine hufmman code and coefficient bits into single write)
     huffw.write(val, new_bits);
->>>>>>> 407a2966
 }
 
 /// progressive AC encoding (first pass)
@@ -527,11 +480,7 @@
             }
 
             // vli encode
-<<<<<<< HEAD
-            write_coef(huffw, tmp, tmp.unsigned_abs(), z, actbl);
-=======
             write_coef(huffw, tmp < 0, tmp.unsigned_abs(), z, actbl);
->>>>>>> 407a2966
 
             // reset zeroes
             z = 0;
@@ -611,11 +560,7 @@
         // if nonzero is encountered
         else if (tmp == 1) || (tmp == -1) {
             // vli encode
-<<<<<<< HEAD
-            write_coef(huffw, tmp, tmp.unsigned_abs(), z, actbl);
-=======
             write_coef(huffw, tmp < 0, tmp.unsigned_abs(), z, actbl);
->>>>>>> 407a2966
 
             // write correction bits
             encode_crbits(huffw, correction_bits);
@@ -696,37 +641,6 @@
 fn encode_eobrun_bits(s: u8, v: u16) -> u16 {
     v - (1 << s)
 }
-<<<<<<< HEAD
-
-#[test]
-fn test_encode_block_seq() {
-    let mut buf = Vec::new();
-
-    let mut b = BitWriter::new();
-    let mut block = AlignedBlock::default();
-    for i in 0..64 {
-        block.get_block_mut()[i] = i as i16;
-    }
-
-    encode_block_seq(
-        &mut b,
-        &HuffCodes::construct_default_code(),
-        &HuffCodes::construct_default_code(),
-        &block,
-    );
-
-    b.flush_with_escape(&mut buf).unwrap();
-
-    let expected = [
-        0, 1, 129, 64, 88, 28, 3, 160, 120, 15, 130, 64, 36, 130, 80, 37, 130, 96, 38, 130, 112,
-        39, 130, 192, 22, 32, 178, 5, 152, 45, 1, 106, 11, 96, 91, 130, 224, 23, 32, 186, 5, 216,
-        47, 1, 122, 11, 224, 95, 131, 64, 13, 8, 52, 64, 209, 131, 72, 13, 40, 52, 192, 211, 131,
-        80, 13, 72, 53, 64, 213, 131, 88, 13, 104, 53, 192, 215, 131, 96, 13, 136, 54, 64, 217,
-        131, 104, 13, 168, 54, 192, 219, 131, 112, 13, 200, 55, 64, 221, 131, 120, 13, 232, 55,
-        192, 223,
-    ];
-    assert_eq!(buf, expected);
-=======
 
 /// roundtrips a block through the encoder and decoder and checks that the output matches the input
 #[cfg(test)]
@@ -792,17 +706,10 @@
     ];
 
     round_trip_block(&block, &expected);
->>>>>>> 407a2966
 }
 
 /// make sure we encode magnitudes correctly
 #[test]
-<<<<<<< HEAD
-fn test_encode_block_zero_runs() {
-    let mut buf = Vec::new();
-
-    let mut b = BitWriter::new();
-=======
 fn test_encode_block_magnitude() {
     let mut block = AlignedBlock::default();
     for i in 0..15 {
@@ -825,60 +732,18 @@
 /// test encoding with gaps to test zero counting
 #[test]
 fn test_encode_block_zero_runs() {
->>>>>>> 407a2966
     let mut block = AlignedBlock::default();
 
     for i in 0..10 {
         block.get_block_mut()[i] = i as i16;
     }
     for i in 30..50 {
-<<<<<<< HEAD
-        block.get_block_mut()[i] = i as i16;
-=======
         block.get_block_mut()[i] = -(i as i16);
->>>>>>> 407a2966
     }
     for i in 50..52 {
         block.get_block_mut()[i] = i as i16;
     }
 
-<<<<<<< HEAD
-    encode_block_seq(
-        &mut b,
-        &HuffCodes::construct_default_code(),
-        &HuffCodes::construct_default_code(),
-        &block,
-    );
-
-    b.flush_with_escape(&mut buf).unwrap();
-
-    let expected = [
-        0, 1, 129, 64, 88, 28, 3, 160, 120, 15, 130, 64, 36, 248, 34, 248, 23, 224, 208, 3, 66, 13,
-        16, 52, 96, 210, 3, 74, 13, 48, 52, 224, 212, 3, 82, 13, 80, 53, 96, 214, 3, 90, 13, 112,
-        53, 224, 216, 3, 98, 13, 144, 54, 96,
-    ];
-    assert_eq!(buf, expected);
-}
-
-#[test]
-fn test_encode_block_seq_zero() {
-    let mut buf = Vec::new();
-
-    let mut b: BitWriter = BitWriter::new();
-    let block = AlignedBlock::default();
-
-    encode_block_seq(
-        &mut b,
-        &HuffCodes::construct_default_code(),
-        &HuffCodes::construct_default_code(),
-        &block,
-    );
-
-    b.flush_with_escape(&mut buf).unwrap();
-
-    let expected = [0, 0];
-    assert_eq!(buf, expected);
-=======
     let expected = [
         169, 223, 1, 128, 113, 24, 35, 68, 112, 143, 214, 141, 105, 167, 249, 12, 176, 8, 159, 34,
         120, 137, 210, 39, 8, 155, 34, 104, 137, 146, 38, 8, 151, 34, 88, 137, 82, 37, 8, 147, 34,
@@ -907,5 +772,4 @@
     let expected = [168, 0];
 
     round_trip_block(&block, &expected);
->>>>>>> 407a2966
 }