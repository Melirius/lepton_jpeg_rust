/*---------------------------------------------------------------------------------------------
 *  Copyright (c) Microsoft Corporation. All rights reserved.
 *  Licensed under the Apache License, Version 2.0. See LICENSE.txt in the project root for license information.
 *  This software incorporates material from third parties. See NOTICE.txt for details.
 *--------------------------------------------------------------------------------------------*/

use crate::consts::*;
use crate::helpers::*;

use super::jpeg_header::JPegHeader;

pub struct QuantizationTables {
    quantization_table: [u16; 64],
    quantization_table_transposed: [u16; 64],
    // Values for discrimination between "regular" and "noise" part of
    // edge AC coefficients, used in `read/write_edge_coefficient`.
    // Calculated using approximate maximal magnitudes
    // of these coefficients `FREQ_MAX`
    min_noise_threshold: [u8; 14],
}

impl QuantizationTables {
    pub fn new(jpeg_header: &JPegHeader, component: usize) -> Self {
        Self::new_from_table(
            &jpeg_header.q_tables[usize::from(jpeg_header.cmp_info[component].q_table_index)],
        )
    }

    pub fn new_from_table(quantization_table: &[u16; 64]) -> Self {
        let mut retval = QuantizationTables {
            quantization_table: [0; 64],
            quantization_table_transposed: [0; 64],
            min_noise_threshold: [0; 14],
        };

        retval.set_quantization_table(quantization_table);

        return retval;
    }

    fn set_quantization_table(&mut self, quantization_table: &[u16; 64]) {
        for pixel_row in 0..8 {
            for pixel_column in 0..8 {
                let coord = (pixel_row * 8) + pixel_column;
                let coord_tr = (pixel_column * 8) + pixel_row;
                let q = quantization_table[RASTER_TO_ZIGZAG[coord] as usize];

                self.quantization_table[coord] = q;
                self.quantization_table_transposed[coord_tr] = q;
            }
        }

<<<<<<< HEAD
        for i in 0..14 {
            let coord = if i < 7 { i + 1 } else { (i - 6) * 8 };
            let mut freq_max = FREQ_MAX[coord] + self.quantization_table[coord] - 1;
=======
        for coord in 0..64 {
            self.freq_max[coord] = FREQ_MAX[coord]
                .wrapping_add(self.quantization_table[coord])
                .wrapping_sub(1);
>>>>>>> b700f489
            if self.quantization_table[coord] != 0 {
                freq_max /= self.quantization_table[coord];
            }

            let max_len = u16_bit_length(freq_max) as u8;
            if max_len > RESIDUAL_NOISE_FLOOR as u8 {
                self.min_noise_threshold[i] = max_len - RESIDUAL_NOISE_FLOOR as u8;
            }
        }
    }

    pub fn get_quantization_table(&self) -> &[u16; 64] {
        &self.quantization_table
    }

    pub fn get_quantization_table_transposed(&self) -> &[u16; 64] {
        &self.quantization_table_transposed
    }

    pub fn get_min_noise_threshold(&self, coef: usize) -> u8 {
        self.min_noise_threshold[coef]
    }
}<|MERGE_RESOLUTION|>--- conflicted
+++ resolved
@@ -50,16 +50,11 @@
             }
         }
 
-<<<<<<< HEAD
         for i in 0..14 {
             let coord = if i < 7 { i + 1 } else { (i - 6) * 8 };
-            let mut freq_max = FREQ_MAX[coord] + self.quantization_table[coord] - 1;
-=======
-        for coord in 0..64 {
-            self.freq_max[coord] = FREQ_MAX[coord]
+            let mut freq_max = FREQ_MAX[coord]
                 .wrapping_add(self.quantization_table[coord])
                 .wrapping_sub(1);
->>>>>>> b700f489
             if self.quantization_table[coord] != 0 {
                 freq_max /= self.quantization_table[coord];
             }
