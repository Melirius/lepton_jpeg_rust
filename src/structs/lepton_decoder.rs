/*---------------------------------------------------------------------------------------------
 *  Copyright (c) Microsoft Corporation. All rights reserved.
 *  Licensed under the Apache License, Version 2.0. See LICENSE.txt in the project root for license information.
 *  This software incorporates material from third parties. See NOTICE.txt for details.
 *--------------------------------------------------------------------------------------------*/

use anyhow::{Context, Result};

use default_boxed::DefaultBoxed;

use std::cmp;
use std::io::Read;

use crate::consts::UNZIGZAG_49;
use crate::enabled_features::EnabledFeatures;
use crate::helpers::{err_exit_code, here, u16_bit_length};
use crate::lepton_error::ExitCode;

use crate::metrics::Metrics;
use crate::structs::{
    block_based_image::AlignedBlock, block_based_image::BlockBasedImage, model::Model,
    model::ModelPerColor, neighbor_summary::NeighborSummary, probability_tables::ProbabilityTables,
    probability_tables_set::ProbabilityTablesSet, quantization_tables::QuantizationTables,
    row_spec::RowSpec, truncate_components::*, vpx_bool_reader::VPXBoolReader,
};

use super::block_context::{BlockContext, NeighborData};

// reads stream from reader and populates image_data with the decoded data

#[inline(never)] // don't inline so that the profiler can get proper data
pub fn lepton_decode_row_range<R: Read>(
    pts: &ProbabilityTablesSet,
    qt: &[QuantizationTables],
    trunc: &TruncateComponents,
    image_data: &mut [BlockBasedImage],
    reader: &mut R,
    min_y: i32,
    max_y: i32,
    is_last_thread: bool,
    full_file_compression: bool,
    features: &EnabledFeatures,
) -> Result<Metrics> {
    let component_size_in_blocks = trunc.get_component_sizes_in_blocks();
    let max_coded_heights = trunc.get_max_coded_heights();

    let mut is_top_row = Vec::new();
    let mut neighbor_summary_cache = Vec::new();

    // Init helper structures
    for i in 0..image_data.len() {
        is_top_row.push(true);

        let num_non_zeros_length = (image_data[i].get_block_width() << 1) as usize;

        let mut num_non_zero_list = Vec::new();
        num_non_zero_list.resize(num_non_zeros_length, NeighborSummary::new());

        neighbor_summary_cache.push(num_non_zero_list);
    }

    let mut model = Model::default_boxed();
    let mut bool_reader = VPXBoolReader::new(reader)?;

    let mut decode_index = 0;

    loop {
        let cur_row = RowSpec::get_row_spec_from_index(
            decode_index,
            &image_data[..],
            trunc.mcu_count_vertical,
            &max_coded_heights,
        );
        decode_index += 1;

        if cur_row.done {
            break;
        }

        if cur_row.luma_y >= max_y && !(is_last_thread && full_file_compression) {
            break;
        }

        if cur_row.skip {
            continue;
        }

        if cur_row.luma_y < min_y {
            continue;
        }

        decode_row_wrapper(
            &mut model,
            &mut bool_reader,
            pts,
            &mut image_data[cur_row.component],
            &qt[cur_row.component],
            &mut neighbor_summary_cache[cur_row.component],
            &mut is_top_row[..],
            &component_size_in_blocks[..],
            cur_row.component,
            cur_row.curr_y,
            features,
        )
        .context(here!())?;
    }
    Ok(bool_reader.drain_stats())
}

#[inline(never)] // don't inline so that the profiler can get proper data
fn decode_row_wrapper<R: Read>(
    model: &mut Model,
    bool_reader: &mut VPXBoolReader<R>,
    pts: &ProbabilityTablesSet,
    image_data: &mut BlockBasedImage,
    qt: &QuantizationTables,
    neighbor_summary_cache: &mut Vec<NeighborSummary>,
    is_top_row: &mut [bool],
    component_size_in_blocks: &[i32],
    component: usize,
    curr_y: i32,
    features: &EnabledFeatures,
) -> Result<()> {
    let mut context = image_data.off_y(curr_y);

    let is_top = is_top_row[component];
    if is_top {
        is_top_row[component] = false;
    }

    decode_row(
        model,
        bool_reader,
        &qt,
        if is_top {
            &pts.corner[component]
        } else {
            &pts.mid_left[component]
        },
        if is_top {
            &pts.top[component]
        } else {
            &pts.middle[component]
        },
        image_data,
        &mut context,
        neighbor_summary_cache,
        component_size_in_blocks[component],
        features,
    )
    .context(here!())?;

    Ok(())
}

fn decode_row<R: Read>(
    model: &mut Model,
    bool_reader: &mut VPXBoolReader<R>,
    qt: &QuantizationTables,
    left_model: &ProbabilityTables,
    middle_model: &ProbabilityTables,
    image_data: &mut BlockBasedImage,
    block_context: &mut BlockContext,
    neighbor_summary_cache: &mut [NeighborSummary],
    component_size_in_blocks: i32,
    features: &EnabledFeatures,
) -> Result<()> {
    let block_width = image_data.get_block_width();
<<<<<<< HEAD
=======
    if block_width > 0 {
        parse_token::<R, false>(
            model,
            bool_reader,
            image_data,
            block_context,
            neighbor_summary_cache,
            qt,
            left_model,
            features,
        )
        .context(here!())?;
        let offset = block_context.next();
>>>>>>> 5cd11e40

    for jpeg_x in 0..block_width {
        let pt = if jpeg_x == 0 {
            left_model
        } else {
            middle_model
        };

        if pt.is_all_present() {
            parse_token::<R, true>(
                model,
                bool_reader,
                image_data,
                block_context,
                neighbor_summary_cache,
                qt,
                pt,
                features,
            )
            .context(here!())?;
        } else {
            parse_token::<R, false>(
                model,
                bool_reader,
                image_data,
                block_context,
                neighbor_summary_cache,
                qt,
                pt,
                features,
            )
            .context(here!())?;
        }

        let offset = block_context.next();

        if offset >= component_size_in_blocks {
            return Ok(()); // no sure if this is an error
        }
    }

<<<<<<< HEAD
=======
    if block_width > 1 {
        if right_model.is_all_present() {
            parse_token::<R, true>(
                model,
                bool_reader,
                image_data,
                block_context,
                neighbor_summary_cache,
                qt,
                right_model,
                features,
            )
            .context(here!())?;
        } else {
            parse_token::<R, false>(
                model,
                bool_reader,
                image_data,
                block_context,
                neighbor_summary_cache,
                qt,
                right_model,
                features,
            )
            .context(here!())?;
        }

        block_context.next();
    }
>>>>>>> 5cd11e40
    Ok(())
}

#[inline(never)] // don't inline so that the profiler can get proper data
fn parse_token<R: Read, const ALL_PRESENT: bool>(
    model: &mut Model,
    bool_reader: &mut VPXBoolReader<R>,
    image_data: &mut BlockBasedImage,
    context: &mut BlockContext,
    neighbor_summary_cache: &mut [NeighborSummary],
    qt: &QuantizationTables,
    pt: &ProbabilityTables,
    features: &EnabledFeatures,
) -> Result<()> {
    debug_assert!(pt.is_all_present() == ALL_PRESENT);

    let neighbors =
        context.get_neighbor_data::<ALL_PRESENT>(image_data, neighbor_summary_cache, pt);

    let (output, ns) =
        read_coefficient_block::<ALL_PRESENT, R>(pt, &neighbors, model, bool_reader, qt, features)?;

    context.set_neighbor_summary_here(neighbor_summary_cache, ns);

    image_data.append_block(output);

    Ok(())
}

/// Reads the 8x8 coefficient block from the bit reader, taking into account the neighboring
/// blocks, probability tables and model.
///
/// This function is designed to be independently callable without needing to know the context,
/// image data, etc so it can be extensively unit tested.
pub fn read_coefficient_block<const ALL_PRESENT: bool, R: Read>(
    pt: &ProbabilityTables,
    neighbor_data: &NeighborData,
    model: &mut Model,
    bool_reader: &mut VPXBoolReader<R>,
    qt: &QuantizationTables,
    features: &EnabledFeatures,
) -> Result<(AlignedBlock, NeighborSummary)> {
    let model_per_color = model.get_per_color(pt);

    // First we read the 49 inner coefficients

    // calculate the predictor context bin based on the neighbors
    let num_non_zeros_7x7_context_bin =
        pt.calc_num_non_zeros_7x7_context_bin::<ALL_PRESENT>(neighbor_data);

    // read how many of these are non-zero, which is used both
    // to terminate the loop early and as a predictor for the model
    let num_non_zeros_7x7 = model_per_color
        .read_non_zero_7x7_count(bool_reader, num_non_zeros_7x7_context_bin)
        .context(here!())?;

    if num_non_zeros_7x7 > 49 {
        // most likely a stream or model synchronization error
        return err_exit_code(ExitCode::StreamInconsistent, "numNonzeros7x7 > 49");
    }

    let mut output = AlignedBlock::default();

    // these are used as predictors for the number of non-zero edge coefficients
    // do math in 32 bits since this is faster on most platforms
    let mut eob_x: u32 = 0;
    let mut eob_y: u32 = 0;

    let mut num_non_zeros_7x7_remaining = num_non_zeros_7x7 as usize;

    let best_priors = pt.calc_coefficient_context_7x7_aavg_block::<ALL_PRESENT>(
        neighbor_data.left,
        neighbor_data.above,
        neighbor_data.above_left,
    );

    if num_non_zeros_7x7_remaining > 0 {
        // calculate the bin we are using for the number of non-zeros
        let mut num_non_zeros_bin =
            ProbabilityTables::num_non_zeros_to_bin_7x7(num_non_zeros_7x7_remaining);

        // now loop through the coefficients in zigzag, terminating once we hit the number of non-zeros
        for (zig49, &coord) in UNZIGZAG_49.iter().enumerate() {
            let best_prior_bit_length = u16_bit_length(best_priors[coord as usize]);

            let coef = model_per_color
                .read_coef(
                    bool_reader,
                    zig49,
                    num_non_zeros_bin,
                    best_prior_bit_length as usize,
                )
                .context(here!())?;

            if coef != 0 {
                // here we calculate the furthest x and y coordinates that have non-zero coefficients
                // which is later used as a predictor for the number of edge coefficients
                let bx = u32::from(coord) & 7;
                let by = u32::from(coord) >> 3;

                debug_assert!(bx > 0 && by > 0, "this does the DC and the lower 7x7 AC");

                eob_x = cmp::max(eob_x, bx);
                eob_y = cmp::max(eob_y, by);

                output.set_coefficient(coord as usize, coef);

                num_non_zeros_7x7_remaining -= 1;
                if num_non_zeros_7x7_remaining == 0 {
                    break;
                }

                // update the bin since we've chance the number of non-zeros
                num_non_zeros_bin =
                    ProbabilityTables::num_non_zeros_to_bin_7x7(num_non_zeros_7x7_remaining);
            }
        }
    }

    // step 2, read the edge coefficients
    decode_edge::<R, ALL_PRESENT>(
        model_per_color,
        bool_reader,
        neighbor_data.left,
        neighbor_data.above,
        &mut output,
        qt,
        pt,
        num_non_zeros_7x7,
        eob_x as u8,
        eob_y as u8,
    )?;

    // step 3, read the DC coefficient (0,0 of the block)
    let predicted_dc = pt.adv_predict_dc_pix::<ALL_PRESENT>(&output, qt, &neighbor_data, features);
    let coef = model
        .read_dc(
            bool_reader,
            pt.get_color_index(),
            predicted_dc.uncertainty,
            predicted_dc.uncertainty2,
        )
        .context(here!())?;
    output.set_dc(ProbabilityTables::adv_predict_or_unpredict_dc(
        coef,
        true,
        predicted_dc.predicted_dc,
    ) as i16);

    // neighbor summary is used as a predictor for the next block
    let neighbor_summary = NeighborSummary::calculate_neighbor_summary(
        &predicted_dc.advanced_predict_dc_pixels_sans_dc,
        qt,
        &output,
        num_non_zeros_7x7,
        features,
    );
    Ok((output, neighbor_summary))
}

#[inline(never)] // don't inline so that the profiler can get proper data
fn decode_edge<R: Read, const ALL_PRESENT: bool>(
    model_per_color: &mut ModelPerColor,
    bool_reader: &mut VPXBoolReader<R>,
    left: &AlignedBlock,
    above: &AlignedBlock,
    here_mut: &mut AlignedBlock,
    qt: &QuantizationTables,
    pt: &ProbabilityTables,
    num_non_zeros_7x7: u8,
    eob_x: u8,
    eob_y: u8,
) -> Result<()> {
    decode_one_edge::<R, ALL_PRESENT, true>(
        model_per_color,
        bool_reader,
        left,
        above,
        here_mut,
        qt,
        pt,
        num_non_zeros_7x7,
        eob_x,
    )?;
    decode_one_edge::<R, ALL_PRESENT, false>(
        model_per_color,
        bool_reader,
        left,
        above,
        here_mut,
        qt,
        pt,
        num_non_zeros_7x7,
        eob_y,
    )?;
    Ok(())
}

fn decode_one_edge<R: Read, const ALL_PRESENT: bool, const HORIZONTAL: bool>(
    model_per_color: &mut ModelPerColor,
    bool_reader: &mut VPXBoolReader<R>,
    left: &AlignedBlock,
    above: &AlignedBlock,
    here_mut: &mut AlignedBlock,
    qt: &QuantizationTables,
    pt: &ProbabilityTables,
    num_non_zeros_7x7: u8,
    est_eob: u8,
) -> Result<()> {
    let mut num_non_zeros_edge = model_per_color
        .read_non_zero_edge_count::<R, HORIZONTAL>(bool_reader, est_eob, num_non_zeros_7x7)
        .context(here!())?;

    // this can never happen by prev func - 3-bit value is at most 7
    // if num_non_zeros_edge > 7 {
    //     return err_exit_code(ExitCode::StreamInconsistent, "StreamInconsistent");
    // }

    let delta;
    let mut zig15offset;

    if HORIZONTAL {
        delta = 1;
        zig15offset = 0;
    } else {
        delta = 8;
        zig15offset = 7;
    }

    let mut coord = delta;

    for _lane in 0..7 {
        if num_non_zeros_edge == 0 {
            break;
        }

        let best_prior = pt.calc_coefficient_context8_lak::<ALL_PRESENT, HORIZONTAL>(
            qt, coord, here_mut, above, left,
        );

        let coef = model_per_color.read_edge_coefficient(
            bool_reader,
            qt,
            coord,
            zig15offset,
            num_non_zeros_edge,
            best_prior,
        )?;

        if coef != 0 {
            num_non_zeros_edge -= 1;
            here_mut.set_coefficient(coord, coef);
        }

        coord += delta;
        zig15offset += 1;
    }

    if num_non_zeros_edge != 0 {
        return err_exit_code(ExitCode::StreamInconsistent, "StreamInconsistent");
    }

    Ok(())
}<|MERGE_RESOLUTION|>--- conflicted
+++ resolved
@@ -166,22 +166,6 @@
     features: &EnabledFeatures,
 ) -> Result<()> {
     let block_width = image_data.get_block_width();
-<<<<<<< HEAD
-=======
-    if block_width > 0 {
-        parse_token::<R, false>(
-            model,
-            bool_reader,
-            image_data,
-            block_context,
-            neighbor_summary_cache,
-            qt,
-            left_model,
-            features,
-        )
-        .context(here!())?;
-        let offset = block_context.next();
->>>>>>> 5cd11e40
 
     for jpeg_x in 0..block_width {
         let pt = if jpeg_x == 0 {
@@ -223,38 +207,6 @@
         }
     }
 
-<<<<<<< HEAD
-=======
-    if block_width > 1 {
-        if right_model.is_all_present() {
-            parse_token::<R, true>(
-                model,
-                bool_reader,
-                image_data,
-                block_context,
-                neighbor_summary_cache,
-                qt,
-                right_model,
-                features,
-            )
-            .context(here!())?;
-        } else {
-            parse_token::<R, false>(
-                model,
-                bool_reader,
-                image_data,
-                block_context,
-                neighbor_summary_cache,
-                qt,
-                right_model,
-                features,
-            )
-            .context(here!())?;
-        }
-
-        block_context.next();
-    }
->>>>>>> 5cd11e40
     Ok(())
 }
 
