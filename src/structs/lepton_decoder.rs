--- conflicted
+++ resolved
@@ -17,7 +17,7 @@
 
 use crate::consts::UNZIGZAG_49;
 use crate::enabled_features::EnabledFeatures;
-use crate::helpers::{err_exit_code, here, u16_bit_length};
+use crate::helpers::{err_exit_code, here, u32_bit_length};
 use crate::lepton_error::ExitCode;
 
 use crate::metrics::Metrics;
@@ -286,11 +286,7 @@
     bool_reader: &mut VPXBoolReader<R>,
     image_data: &mut BlockBasedImage,
     context: &mut BlockContext,
-<<<<<<< HEAD
-    neighbor_summary: &mut [NeighborSummary],
-=======
     neighbor_summary_cache: &mut [NeighborSummary],
->>>>>>> 407a2966
     qt: &QuantizationTables,
     pt: &ProbabilityTables,
     features: &EnabledFeatures,
@@ -334,14 +330,7 @@
     // read how many of these are non-zero, which is used both
     // to terminate the loop early and as a predictor for the model
     let num_non_zeros_7x7 = model_per_color
-<<<<<<< HEAD
-        .read_non_zero_7x7_count(
-            bool_reader,
-            pt.calc_non_zero_counts_context_7x7::<ALL_PRESENT>(context, neighbor_summary),
-        )
-=======
         .read_non_zero_7x7_count(bool_reader, num_non_zeros_7x7_context_bin)
->>>>>>> 407a2966
         .context(here!())?;
 
     if num_non_zeros_7x7 > 49 {
@@ -350,113 +339,32 @@
     }
 
     let mut output = AlignedBlock::default();
+    let mut raster: [i32x8; 8] = [0.into(); 8];
+    let mut nonzero_mask: u64 = 0;
 
     // these are used as predictors for the number of non-zero edge coefficients
     let mut eob_x: u8 = 0;
     let mut eob_y: u8 = 0;
-<<<<<<< HEAD
-    let mut num_non_zeros_left_7x7: u8 = num_non_zeros_7x7;
-
-    let best_priors =
-        pt.calc_coefficient_context_7x7_aavg_block::<ALL_PRESENT>(&left, &above, &above_left);
-    let mut raster: [i32x8; 8] = [0.into(); 8];
-    let mut nonzero_mask: u64 = 0;
-
-    let mut horiz_pred: i32x8 = cast(
-        *context
-            .neighbor_context_above(neighbor_summary)
-            .get_horizontal_coef(),
-    );
-    let mut vert_pred: [i32; 8] = *context
-        .neighbor_context_left(neighbor_summary)
-        .get_vertical_coef();
-
-    for zig49 in 0..49 {
-        if num_non_zeros_left_7x7 == 0 {
-            break;
-        }
-=======
->>>>>>> 407a2966
+    // load predictors data from neighborhood blocks
+    let mut horiz_pred: i32x8 = cast(*neighbor_data.neighbor_context_above.get_horizontal_coef());
+    let mut vert_pred: [i32; 8] = *neighbor_data.neighbor_context_left.get_vertical_coef();
 
     let mut num_non_zeros_7x7_remaining = num_non_zeros_7x7 as usize;
 
-<<<<<<< HEAD
-        let best_prior_bit_length = u16_bit_length(best_priors[coord as usize] as u16);
-
-        let coef = model_per_color
-            .read_coef(
-                bool_reader,
-                zig49,
-                ProbabilityTables::num_non_zeros_to_bin_7x7(num_non_zeros_left_7x7) as usize,
-                best_prior_bit_length as usize,
-            )
-            .context(here!())?;
-
-        if coef != 0 {
-            debug_assert!(
-                (coord & 7) > 0 && (coord >> 3) > 0,
-                "this does the lower 7x7 AC"
-            );
-
-            //let b_x = coord & 7;
-            //let b_y = coord >> 3;
-
-            //eob_x = cmp::max(eob_x, b_x);
-            //eob_y = cmp::max(eob_y, b_y);
-            num_non_zeros_left_7x7 -= 1;
-
-            output.set_coefficient(coord as usize, coef);
-            nonzero_mask |= 1 << coord;
-        }
-    }
-
-    if num_non_zeros_left_7x7 > 0 {
-        return err_exit_code(
-            ExitCode::StreamInconsistent,
-            "not enough nonzeros in 7x7 block",
+    if num_non_zeros_7x7_remaining > 0 {
+        let best_priors = pt.calc_coefficient_context_7x7_aavg_block::<ALL_PRESENT>(
+            neighbor_data.left,
+            neighbor_data.above,
+            neighbor_data.above_left,
         );
-    }
-
-    let q: AlignedBlock = AlignedBlock::new(cast(*qt.get_quantization_table()));
-    let mult: i32x8 = cast(ICOS_BASED_8192_SCALED);
-
-    //for row in 1..(eob_y + 1) as usize {
-    for row in 1..8 {
-        if nonzero_mask & (0xFE << (row * 8)) != 0 
-        {
-            raster[row] = get_q(row, &output) * get_q(row, &q);
-            // some extreme coefficents can cause overflows, but since this is just predictors, no need to panic
-            horiz_pred -= raster[row] * ICOS_BASED_8192_SCALED[row];
-            vert_pred[row] = vert_pred[row].wrapping_sub((raster[row] * mult).reduce_add());
-            eob_y = row as u8;
-        }
-        if nonzero_mask & (0x0101010101010101 << row) != 0 {
-            eob_x = row as u8;
-        }
-    }
-
-    let h_pred = horiz_pred.to_array();
-
-    decode_edge::<R, ALL_PRESENT>(
-        model_per_color,
-        bool_reader,
-        &h_pred,
-        &vert_pred,
-=======
-    let best_priors = pt.calc_coefficient_context_7x7_aavg_block::<ALL_PRESENT>(
-        neighbor_data.left,
-        neighbor_data.above,
-        neighbor_data.above_left,
-    );
-
-    if num_non_zeros_7x7_remaining > 0 {
+
         // calculate the bin we are using for the number of non-zeros
         let mut num_non_zeros_bin =
             ProbabilityTables::num_non_zeros_to_bin_7x7(num_non_zeros_7x7_remaining);
 
         // now loop through the coefficients in zigzag, terminating once we hit the number of non-zeros
         for (zig49, &coord) in UNZIGZAG_49.iter().enumerate() {
-            let best_prior_bit_length = u16_bit_length(best_priors[coord as usize] as u16);
+            let best_prior_bit_length = u32_bit_length(best_priors[coord as usize] as u32);
 
             let coef = model_per_color
                 .read_coef(
@@ -470,15 +378,14 @@
             if coef != 0 {
                 // here we calculate the furthest x and y coordinates that have non-zero coefficients
                 // which is later used as a predictor for the number of edge coefficients
-                let bx = coord & 7;
-                let by = coord >> 3;
-
-                debug_assert!(bx > 0 && by > 0, "this does the DC and the lower 7x7 AC");
-
-                eob_x = cmp::max(eob_x, bx);
-                eob_y = cmp::max(eob_y, by);
+                //let b_x = coord & 7;
+                //let b_y = coord >> 3;
+
+                //eob_x = cmp::max(eob_x, b_x);
+                //eob_y = cmp::max(eob_y, b_y);
 
                 output.set_coefficient(coord as usize, coef);
+                nonzero_mask |= 1 << coord;
 
                 num_non_zeros_7x7_remaining -= 1;
                 if num_non_zeros_7x7_remaining == 0 {
@@ -492,13 +399,37 @@
         }
     }
 
-    // step 2, read the edge coefficients
+    if num_non_zeros_7x7_remaining > 0 {
+        return err_exit_code(
+            ExitCode::StreamInconsistent,
+            "not enough nonzeros in 7x7 block",
+        );
+    }
+
+    let q: AlignedBlock = AlignedBlock::new(cast(*qt.get_quantization_table()));
+    let mult: i32x8 = cast(ICOS_BASED_8192_SCALED);
+
+    //for row in 1..(eob_y + 1) as usize {
+    for i in 1..8 {
+        if nonzero_mask & (0xFE << (i * 8)) != 0 {
+            raster[i] = get_q(i, &output) * get_q(i, &q);
+            // some extreme coefficents can cause overflows, but since this is just predictors, no need to panic
+            horiz_pred -= raster[i] * ICOS_BASED_8192_SCALED[i];
+            vert_pred[i] = vert_pred[i].wrapping_sub((raster[i] * mult).reduce_add());
+            eob_y = i as u8;
+        }
+        if nonzero_mask & (0x0101010101010101 << i) != 0 {
+            eob_x = i as u8;
+        }
+    }
+
+    let h_pred = horiz_pred.to_array();
+
     decode_edge::<R, ALL_PRESENT>(
         model_per_color,
         bool_reader,
-        neighbor_data.left,
-        neighbor_data.above,
->>>>>>> 407a2966
+        &h_pred,
+        &vert_pred,
         &mut output,
         qt,
         pt,
@@ -508,33 +439,22 @@
         eob_y,
     )?;
 
-<<<<<<< HEAD
-    if nonzero_mask & 0xFE != 0 
-    {
+    if nonzero_mask & 0xFE != 0 {
         raster[0] = get_q(0, &output) * get_q(0, &q);
     }
     for row in 1..8 {
-        if nonzero_mask & (1 << (row * 8)) != 0 
-        {
+        if nonzero_mask & (1 << (row * 8)) != 0 {
             let dc_coef = output.get_coefficient(row << 3) as i32;
             let q = qt.get_quantization_table()[row << 3] as i32;
             raster[row] |= i32x8::new([dc_coef * q, 0, 0, 0, 0, 0, 0, 0]);
         }
     }
 
+    // step 3, read the DC coefficient (0,0 of the block)
     let q0 = qt.get_quantization_table()[0] as i32;
-    let predicted_dc = pt.adv_predict_dc_pix_decode::<ALL_PRESENT>(
-        &raster,
-        q0,
-        context,
-        neighbor_summary,
-        features,
-    );
-
-=======
-    // step 3, read the DC coefficient (0,0 of the block)
-    let predicted_dc = pt.adv_predict_dc_pix::<ALL_PRESENT>(&output, qt, &neighbor_data, features);
->>>>>>> 407a2966
+    let (predicted_dc, mut summary) =
+        pt.adv_predict_dc_pix_decode::<ALL_PRESENT>(&raster, q0, &neighbor_data, features);
+
     let coef = model
         .read_dc(
             bool_reader,
@@ -549,32 +469,15 @@
         predicted_dc.predicted_dc,
     ) as i16);
 
-<<<<<<< HEAD
-    let here = context.neighbor_context_here(neighbor_summary);
-    here.set_num_non_zeros(num_non_zeros_7x7);
-
-    here.set_horizontal(
-        predicted_dc.advanced_predict_dc_pixels_sans_dc.get_block(),
-        qt.get_quantization_table(),
-        output.get_dc(),
-        features,
-    );
-
-    here.set_vertical(
-        predicted_dc.advanced_predict_dc_pixels_sans_dc.get_block(),
-        qt.get_quantization_table(),
-        output.get_dc(),
-=======
     // neighbor summary is used as a predictor for the next block
-    let neighbor_summary = NeighborSummary::calculate_neighbor_summary(
+    summary.calculate_neighbor_summary(
         &predicted_dc.advanced_predict_dc_pixels_sans_dc,
         qt,
         &output,
         num_non_zeros_7x7,
->>>>>>> 407a2966
         features,
     );
-    Ok((output, neighbor_summary))
+    Ok((output, summary))
 }
 
 #[inline(never)] // don't inline so that the profiler can get proper data
